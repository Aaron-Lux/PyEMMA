
# This file is part of PyEMMA.
#
# Copyright (c) 2015, 2014 Computational Molecular Biology Group, Freie Universitaet Berlin (GER)
#
# PyEMMA is free software: you can redistribute it and/or modify
# it under the terms of the GNU Lesser General Public License as published by
# the Free Software Foundation, either version 3 of the License, or
# (at your option) any later version.
#
# This program is distributed in the hope that it will be useful,
# but WITHOUT ANY WARRANTY; without even the implied warranty of
# MERCHANTABILITY or FITNESS FOR A PARTICULAR PURPOSE.  See the
# GNU General Public License for more details.
#
# You should have received a copy of the GNU Lesser General Public License
# along with this program.  If not, see <http://www.gnu.org/licenses/>.

r"""Implement a MSM class that builds a Markov state models from
microstate trajectories automatically computes important properties
and provides them for later access.

.. moduleauthor:: F. Noe <frank DOT noe AT fu-berlin DOT de>
.. moduleauthor:: B. Trendelkamp-Schroer <benjamin DOT trendelkamp-schroer AT fu-berlin DOT de>

"""

from __future__ import absolute_import

from pyemma.util.annotators import aliased, alias
from six.moves import range

__docformat__ = "restructuredtext en"

import copy
import numpy as _np
from math import ceil
from pyemma._base.model import Model as _Model
from pyemma.util import types as _types


# TODO: Explain concept of an active set

@aliased
class MSM(_Model):
    r"""Markov model with a given transition matrix"""
    _serialize_version = 0

    _serialize_fields = ('_R', '_D', '_L', '_eigenvalues', 'ncv',
                         '_timeunit_model', 'sparse',
                         '_metastable_assignments', '_metastable_computed', '_metastable_distributions',
                         '_metastable_memberships', '_metastable_sets', '_pcca',
                         '_nstates', '_timeunit_model')

    def __init__(self, P, pi=None, reversible=None, dt_model='1 step', neig=None, ncv=None):
        r"""Markov model with a given transition matrix

        Parameters
        ----------
        P : ndarray(n,n)
            transition matrix

        pi : ndarray(n), optional, default=None
            stationary distribution. Can be optionally given in case if it was
            already computed, e.g. by the estimator.

        reversible : bool, optional, default=None
            whether P is reversible with respect to its stationary distribution.
            If None (default), will be determined from P

        dt_model : str, optional, default='1 step'
            Description of the physical time corresponding to one time step of the
            MSM (aka lag time). May be used by analysis algorithms such as plotting
            tools to pretty-print the axes.
            By default '1 step', i.e. there is no physical time unit. Specify by a
            number, whitespace and unit. Permitted units are
            (* is an arbitrary string):

            |  'fs',  'femtosecond*'
            |  'ps',  'picosecond*'
            |  'ns',  'nanosecond*'
            |  'us',  'microsecond*'
            |  'ms',  'millisecond*'
            |  's',   'second*'

        neig : int or None
            The number of eigenvalues / eigenvectors to be kept. If set to None,
            defaults will be used. For a dense MSM the default is all eigenvalues.
            For a sparse MSM the default is 10.

        ncv : int (optional)
            Relevant for eigenvalue decomposition of reversible transition
            matrices. ncv is the number of Lanczos vectors generated, `ncv` must
            be greater than k; it is recommended that ncv > 2*k.

        """
        self.set_model_params(P=P, pi=pi, reversible=reversible, dt_model=dt_model, neig=neig)
        self.ncv = ncv

    # TODO: maybe rename to parametrize in order to avoid confusion with set_params that has a different behavior?
    def set_model_params(self, P, pi=None, reversible=None, dt_model='1 step', neig=None):
        """ Call to set all basic model parameters.

        Sets or updates given model parameters. This argument list of this
        method must contain the full list of essential, or independent model
        parameters. It can additionally contain derived parameters, e.g. in
        order to save computational costs of re-computing them.

        Parameters
        ----------
        P : ndarray(n,n)
            transition matrix

        pi : ndarray(n), optional, default=None
            stationary distribution. Can be optionally given in case if it was
            already computed, e.g. by the estimator.

        reversible : bool, optional, default=None
            whether P is reversible with respect to its stationary distribution.
            If None (default), will be determined from P

        dt_model : str, optional, default='1 step'
            Description of the physical time corresponding to the model time
            step.  May be used by analysis algorithms such as plotting tools to
            pretty-print the axes. By default '1 step', i.e. there is no
            physical time unit. Specify by a number, whitespace and unit.
            Permitted units are (* is an arbitrary string):

            |  'fs',  'femtosecond*'
            |  'ps',  'picosecond*'
            |  'ns',  'nanosecond*'
            |  'us',  'microsecond*'
            |  'ms',  'millisecond*'
            |  's',   'second*'

        neig : int or None
            The number of eigenvalues / eigenvectors to be kept. If set to
            None, defaults will be used. For a dense MSM the default is all
            eigenvalues. For a sparse MSM the default is 10.

        Notes
        -----
        Explicitly define all independent model parameters in the argument
        list of this function (by mandatory or keyword arguments)

        """
        # we set reversible first, so it can be derived from P, if None was given.
        self.update_model_params(reversible=reversible)
        self.update_model_params(P=P)
        # pi might be derived from P, if None was given.
        self.update_model_params(pi=pi, dt_model=dt_model, neig=neig)

    ################################################################################
    # Basic attributes
    ################################################################################

    @property
    @alias('transition_matrix')
    def P(self):
        """ The transition matrix on the active set. """
        return self._P

    @P.setter
    def P(self, value):
        self._P = value
        import msmtools.analysis as msmana
        # check input
        if self._P is not None:
            if not msmana.is_transition_matrix(self._P, tol=1e-8):
                raise ValueError('T is not a transition matrix.')
            # set states
            self.nstates = _np.shape(self._P)[0]
            if self.reversible is None:
                self.reversible = msmana.is_reversible(self._P)

            from scipy.sparse import issparse
            self.sparse = issparse(self._P)

<<<<<<< HEAD
    def __eq__(self, other):
        if not isinstance(other, MSM):
            return False
        return (np.allclose(self.transition_matrix, other.transition_matrix) and
                self.sparse == other.sparse and self.neig == other.neig and
                self.reversible == other.reversible and
                self.timestep_model == other.timestep_model)

    ################################################################################
    # Basic attributes
    ################################################################################
=======
        # TODO: if spectral decomp etc. already has been computed, reset its state.
>>>>>>> 54e69d33

    @property
    @alias('is_reversible')
    def reversible(self):
        """Returns whether the MSM is reversible """
        return self._reversible

    @reversible.setter
    def reversible(self, value):
        self._reversible = value

    @property
    @alias('is_sparse')
    def sparse(self):
        """Returns whether the MSM is sparse """
        return self._sparse

    @sparse.setter
    def sparse(self, value):
        self._sparse = bool(value)

    @property
    def timestep_model(self):
        """Physical time corresponding to one transition matrix step, e.g. '10 ps'"""
        return str(self._timeunit_model)

    @property
    def nstates(self):
        """Number of active states on which all computations and estimations are done

        """
        return self._nstates

    @nstates.setter
    def nstates(self, n):
        self._nstates = n

    @property
    def neig(self):
        """ number of eigenvalues to compute. """
        return self._neig

    @neig.setter
    def neig(self, value):
        # set or correct eig param
        if value is None:
            if self.sparse:
                value = 10
            else:
                value = self._nstates

        # set ncv for consistency
        if not hasattr(self, 'ncv'):
            self.ncv = None

        self._neig = value

    @property
    def dt_model(self):
        return self._dt_model

    @dt_model.setter
    def dt_model(self, value):
        self._dt_model = value

        # this is only used internally?
        from pyemma.util.units import TimeUnit
        self._timeunit_model = TimeUnit(self.dt_model)


    ################################################################################
    # Spectral quantities
    ################################################################################

    @property
    @alias('stationary_distribution')
    def pi(self):
        return self._pi

    @pi.setter
    def pi(self, value):
        """The stationary distribution on the MSM states"""
        if value is None and self.P is not None:
            from msmtools.analysis import stationary_distribution as _statdist
            value = _statdist(self.P)
        elif self.P is not None:
            # check input
            # this only holds for a unique measure...
            try:
                test_unique = self.P.dot(value)
                _np.testing.assert_allclose(test_unique, value,
                                            atol=1e-14, rtol=0.01, err_msg='given stationary distribution '
                                                                           'is not a valid unique measure.')

            except AssertionError:
                pass
                # import logging
                # logger = logging.getLogger('pyemma.msm')
                # logger.exception("pi not valid/unique")
            # check sum is one
            _np.testing.assert_allclose(_np.sum(value), 1, atol=1e-14)
        self._pi = value

    def _compute_eigenvalues(self, neig):
        """ Conducts the eigenvalue decomposition and stores k eigenvalues, left and right eigenvectors """
        from msmtools.analysis import eigenvalues as anaeig

        if self.reversible:
            self._eigenvalues = anaeig(self.transition_matrix, k=neig, ncv=self.ncv,
                                       reversible=True, mu=self.stationary_distribution)
        else:
            self._eigenvalues = anaeig(self.transition_matrix, k=neig, ncv=self.ncv, reversible=False)

        if _np.all(self._eigenvalues.imag == 0):
            self._eigenvalues = self._eigenvalues.real

    def _ensure_eigenvalues(self, neig=None):
        """ Ensures that at least neig eigenvalues have been computed """
        if neig is None:
            neig = self.neig
        # ensure that eigenvalue decomposition with k components is done.
        try:
            m = len(self._eigenvalues)  # this will raise and exception if self._eigenvalues doesn't exist yet.
            if m < neig:
                # not enough eigenpairs present - recompute:
                self._compute_eigenvalues(neig)
        except AttributeError:
            # no eigendecomposition yet - compute:
            self._compute_eigenvalues(neig)

    def _compute_eigendecomposition(self, neig):
        """ Conducts the eigenvalue decomposition and stores k eigenvalues, left and right eigenvectors """
        from msmtools.analysis import rdl_decomposition

        if self.reversible:
            self._R, self._D, self._L = rdl_decomposition(self.transition_matrix, norm='reversible',
                                                          k=neig, ncv=self.ncv)
            # everything must be real-valued
            self._R = self._R.real
            self._D = self._D.real
            self._L = self._L.real
        else:
            self._R, self._D, self._L = rdl_decomposition(self.transition_matrix, k=neig, norm='standard', ncv=self.ncv)
            # if the imaginary parts are zero, discard them.
            if _np.all(self._R.imag == 0):
                self._R = _np.real(self._R)
            if _np.all(self._D.imag == 0):
                self._D = _np.real(self._D)
            if _np.all(self._L.imag == 0):
                self._L = _np.real(self._L)

        self._eigenvalues = _np.diag(self._D)

    def _ensure_eigendecomposition(self, neig=None):
        """Ensures that eigendecomposition has been performed with at least neig eigenpairs

        neig : int
            number of eigenpairs needed. If not given the default value will
            be used - see __init__()

        """
        if neig is None:
            neig = self.neig
        # ensure that eigenvalue decomposition with k components is done.
        try:
            m = self._D.shape[0]  # this will raise and exception if self._D doesn't exist yet.
            if m < neig:
                # not enough eigenpairs present - recompute:
                self._compute_eigendecomposition(neig)
        except AttributeError:
            # no eigendecomposition yet - compute:
            self._compute_eigendecomposition(neig)

    def eigenvalues(self, k=None):
        r"""Compute the transition matrix eigenvalues

        Parameters
        ----------
        k : int
            number of eigenvalues to be returned. By default will return all
            available eigenvalues

        Returns
        -------
        ts : ndarray(k,)
            transition matrix eigenvalues :math:`\lambda_i, i = 1, ..., k`.,
            sorted by descending norm.

        """
        self._ensure_eigenvalues(neig=k)
        return self._eigenvalues[:k]

    def eigenvectors_left(self, k=None):
        r"""Compute the left transition matrix eigenvectors

        Parameters
        ----------
        k : int
            number of eigenvectors to be returned. By default all available
            eigenvectors.

        Returns
        -------
        L : ndarray(k,n)
            left eigenvectors in a row matrix. l_ij is the j'th component of
            the i'th left eigenvector

        """
        self._ensure_eigendecomposition(neig=k)
        return self._L[:k, :]

    def eigenvectors_right(self, k=None):
        r"""Compute the right transition matrix eigenvectors

        Parameters
        ----------
        k : int
            number of eigenvectors to be computed. By default all available
            eigenvectors.

        Returns
        -------
        R : ndarray(n,k)
            right eigenvectors in a column matrix. r_ij is the i'th component
            of the j'th right eigenvector

        """
        self._ensure_eigendecomposition(neig=k)
        return self._R[:, :k]

    def timescales(self, k=None):
        r"""
        The relaxation timescales corresponding to the eigenvalues

        Parameters
        ----------
        k : int
            number of timescales to be returned. By default all available
            eigenvalues, minus 1.

        Returns
        -------
        ts : ndarray(m)
            relaxation timescales in units of the input trajectory time step,
            defined by :math:`-\tau / ln | \lambda_i |, i = 2,...,k+1`.

        """
        if k is None:
            self._ensure_eigenvalues()
        else:
            self._ensure_eigenvalues(neig=k+1)
        from msmtools.analysis.dense.decomposition import timescales_from_eigenvalues as _timescales

        ts = _timescales(self._eigenvalues, tau=self._timeunit_model.dt)
        if k is None:
            return ts[1:]
        else:
            return ts[1:k+1]  # exclude the stationary process

    def propagate(self, p0, k):
        r""" Propagates the initial distribution p0 k times

        Computes the product

        .. math::

            p_k = p_0^T P^k

        If the lag time of transition matrix :math:`P` is :math:`\tau`, this
        will provide the probability distribution at time :math:`k \tau`.

        Parameters
        ----------
        p0 : ndarray(n,)
            Initial distribution. Vector of size of the active set.

        k : int
            Number of time steps

        Returns
        ----------
        pk : ndarray(n,)
            Distribution after k steps. Vector of size of the active set.

        """
        p0 = _types.ensure_ndarray(p0, ndim=1, size=self.nstates, kind='numeric')
        assert _types.is_int(k) and k>=0, 'k must be a non-negative integer'

        if k == 0:  # simply return p0 normalized
            return p0 / p0.sum()

        if self.is_sparse:  # sparse: we don't have a full eigenvalue set, so just propagate
            pk = _np.array(p0)
            for i in range(k):
                pk = _np.dot(pk.T, self.transition_matrix)
        else:  # dense: employ eigenvalue decomposition
            self._ensure_eigendecomposition(self.nstates)
            from pyemma.util.linalg import mdot
            pk = mdot(p0.T,
                      self.eigenvectors_right(),
                      _np.diag(_np.power(self.eigenvalues(), k)),
                      self.eigenvectors_left()).real
        # normalize to 1.0 and return
        return pk / pk.sum()

    ################################################################################
    # Hitting problems
    ################################################################################

    def _assert_in_active(self, A):
        """
        Checks if set A is within the active set

        Parameters
        ----------
        A : int or int array
            set of states
        """
        assert _np.max(A) < self._nstates, 'Chosen set contains states that are not included in the active set.'

    def _mfpt(self, P, A, B, mu=None):
        self._assert_in_active(A)
        self._assert_in_active(B)
        from msmtools.analysis import mfpt as __mfpt
        # scale mfpt by lag time
        return self._timeunit_model.dt * __mfpt(P, B, origin=A, mu=mu)

    def mfpt(self, A, B):
        """Mean first passage times from set A to set B, in units of the input trajectory time step

        Parameters
        ----------
        A : int or int array
            set of starting states
        B : int or int array
            set of target states
        """
        return self._mfpt(self.transition_matrix, A, B, mu=self.stationary_distribution)

    def _committor_forward(self, P, A, B):
        self._assert_in_active(A)
        self._assert_in_active(B)
        from msmtools.analysis import committor as __committor
        return __committor(P, A, B, forward=True)

    def committor_forward(self, A, B):
        """Forward committor (also known as p_fold or splitting probability) from set A to set B

        Parameters
        ----------
        A : int or int array
            set of starting states
        B : int or int array
            set of target states
        """
        return self._committor_forward(self.transition_matrix, A, B)

    def _committor_backward(self, P, A, B, mu=None):
        self._assert_in_active(A)
        self._assert_in_active(B)
        from msmtools.analysis import committor as __committor
        return __committor(P, A, B, forward=False, mu=mu)

    def committor_backward(self, A, B):
        """Backward committor from set A to set B

        Parameters
        ----------
        A : int or int array
            set of starting states
        B : int or int array
            set of target states
        """
        return self._committor_backward(self.transition_matrix, A, B, mu=self.stationary_distribution)

    def expectation(self, a):
        r"""Equilibrium expectation value of a given observable.

        Parameters
        ----------
        a : (n,) ndarray
            Observable vector on the MSM state space

        Returns
        -------
        val: float
            Equilibrium expectation value fo the given observable

        Notes
        -----
        The equilibrium expectation value of an observable :math:`a` is defined as follows

        .. math::

            \mathbb{E}_{\mu}[a] = \sum_i \pi_i a_i

        :math:`\pi=(\pi_i)` is the stationary vector of the transition matrix :math:`P`.

        """
        # check input and go
        a = _types.ensure_ndarray(a, ndim=1, size=self.nstates, kind='numeric')
        return _np.dot(a, self.stationary_distribution)

    def correlation(self, a, b=None, maxtime=None, k=None, ncv=None):
        r"""Time-correlation for equilibrium experiment.

        In order to simulate a time-correlation experiment (e.g. fluorescence
        correlation spectroscopy [NDD11]_, dynamical neutron scattering [LYP13]_,
        ...), first compute the mean values of your experimental observable :math:`a`
        by MSM state:

        .. math::

            a_i = \frac{1}{N_i} \sum_{x_t \in S_i} f(x_t)

        where :math:`S_i` is the set of configurations belonging to MSM state
        :math:`i` and :math:`f()` is a function that computes the experimental
        observable of interest for configuration :math:`x_t`. If a cross-correlation
        function is wanted, also apply the above computation to a second
        experimental observable :math:`b`.

        Then the accurate (i.e. without statistical error) autocorrelation
        function of :math:`f(x_t)` given the Markov model is computed by
        correlation(a), and the accurate cross-correlation function is computed
        by correlation(a,b). This is done by evaluating the equation

        .. math::

            acf_a(k\tau)     &= \mathbf{a}^\top \mathrm{diag}(\boldsymbol{\pi}) \mathbf{P(\tau)}^k \mathbf{a} \\
            ccf_{a,b}(k\tau) &= \mathbf{a}^\top \mathrm{diag}(\boldsymbol{\pi}) \mathbf{P(\tau)}^k \mathbf{b}

        where :math:`acf` stands for autocorrelation function and :math:`ccf`
        stands for cross-correlation function, :math:`\mathbf{P(\tau)}` is the
        transition matrix at lag time :math:`\tau`, :math:`\boldsymbol{\pi}` is the
        equilibrium distribution of :math:`\mathbf{P}`, and :math:`k` is the time index.

        Note that instead of using this method you could generate a long
        synthetic trajectory from the MSM and then estimating the
        time-correlation of your observable(s) directly from this trajectory.
        However, there is no reason to do this because the present method
        does that calculation without any sampling, and only in the limit of
        an infinitely long synthetic trajectory the two results will agree
        exactly. The correlation function computed by the present method still
        has statistical uncertainty from the fact that the underlying MSM
        transition matrix has statistical uncertainty when being estimated from
        data, but there is no additional (and unnecessary) uncertainty due to
        synthetic trajectory generation.

        Parameters
        ----------
        a : (n,) ndarray
            Observable, represented as vector on state space
        maxtime : int or float
            Maximum time (in units of the input trajectory time step) until
            which the correlation function will be evaluated.
            Internally, the correlation function can only be computed in
            integer multiples of the Markov model lag time, and therefore
            the actual last time point will be computed at :math:`\mathrm{ceil}(\mathrm{maxtime} / \tau)`
            By default (None), the maxtime will be set equal to the 5 times
            the slowest relaxation time of the MSM, because after this time
            the signal is almost constant.
        b : (n,) ndarray (optional)
            Second observable, for cross-correlations
        k : int (optional)
            Number of eigenvalues and eigenvectors to use for computation.
            This option is only relevant for sparse matrices and long times
            for which an eigenvalue decomposition will be done instead of
            using the matrix power.
        ncv : int (optional)
            Only relevant for sparse matrices and large lag times where the
            relaxation will be computed using an eigenvalue decomposition.
            The number of Lanczos vectors generated, `ncv` must be greater than k;
            it is recommended that ncv > 2*k.

        Returns
        -------
        times : ndarray (N)
            Time points (in units of the input trajectory time step) at which
            the correlation has been computed
        correlations : ndarray (N)
            Correlation values at given times

        Examples
        --------

        This example computes the autocorrelation function of a simple observable
        on a three-state Markov model and plots the result using matplotlib:

        >>> import numpy as np
        >>> import pyemma.msm as msm
        >>>
        >>> P = np.array([[0.99, 0.01, 0], [0.01, 0.9, 0.09], [0, 0.1, 0.9]])
        >>> a = np.array([0.0, 0.5, 1.0])
        >>> M = msm.markov_model(P)
        >>> times, acf = M.correlation(a)
        >>>
        >>> import matplotlib.pylab as plt
        >>> plt.plot(times, acf)  # doctest: +SKIP

        References
        ----------
        .. [NDD11] Noe, F., S. Doose, I. Daidone, M. Loellmann, J. D. Chodera, M. Sauer and J. C. Smith. 2011
            Dynamical fingerprints for probing individual relaxation processes in biomolecular dynamics with simulations
            and kinetic experiments. Proc. Natl. Acad. Sci. USA 108, 4822-4827.
        .. [LYP13] Lindner, B., Z. Yi, J.-H. Prinz, J. C. Smith and F. Noe. 2013.
            Dynamic Neutron Scattering from Conformational Dynamics I: Theory and Markov models.
            J. Chem. Phys. 139, 175101.

        """
        # input checking is done in low-level API
        # compute number of tau steps
        if maxtime is None:
            # by default, use five times the longest relaxation time, because then we have relaxed to equilibrium.
            maxtime = 5 * self.timescales()[0]
        steps = _np.arange(int(ceil(float(maxtime) / self._timeunit_model.dt)))
        # compute correlation
        from msmtools.analysis import correlation as _correlation
        # TODO: this could be improved. If we have already done an eigenvalue decomposition, we could provide it.
        # TODO: for this, the correlation function must accept already-available eigenvalue decompositions.
        res = _correlation(self.transition_matrix, a, obs2=b, times=steps, k=k, ncv=ncv)
        # return times scaled by tau
        times = self._timeunit_model.dt * steps
        return times, res

    def fingerprint_correlation(self, a, b=None, k=None, ncv=None):
        r"""Dynamical fingerprint for equilibrium time-correlation experiment.

        Parameters
        ----------
        a : (n,) ndarray
            Observable, represented as vector on MSM state space
        b : (n,) ndarray, optional
            Second observable, for cross-correlations
        k : int, optional
            Number of eigenvalues and eigenvectors to use for computation. This
            option is only relevant for sparse matrices and long times for which
            an eigenvalue decomposition will be done instead of using the matrix
            power
        ncv : int, optional
            Only relevant for sparse matrices and large lag times, where the
            relaxation will be computed using an eigenvalue decomposition.
            The number of Lanczos vectors generated, `ncv` must be greater than k;
            it is recommended that ncv > 2*k

        Returns
        -------
        timescales : (k,) ndarray
            Time-scales (in units of the input trajectory time step) of the transition matrix
        amplitudes : (k,) ndarray
            Amplitudes for the correlation experiment

        References
        ----------
        Spectral densities are commonly used in spectroscopy. Dynamical
        fingerprints are a useful representation for computational
        spectroscopy results and have been introduced in [NDD11]_.

        .. [NDD11] Noe, F, S Doose, I Daidone, M Loellmann, M Sauer, J D
            Chodera and J Smith. 2010. Dynamical fingerprints for probing
            individual relaxation processes in biomolecular dynamics with
            simulations and kinetic experiments. PNAS 108 (12): 4822-4827.

        """
        # input checking is done in low-level API
        # TODO: this could be improved. If we have already done an eigenvalue decomposition, we could provide it.
        # TODO: for this, the correlation function must accept already-available eigenvalue decompositions.
        from msmtools.analysis import fingerprint_correlation as _fc
        return _fc(self.transition_matrix, a, obs2=b, tau=self._timeunit_model.dt, k=k, ncv=ncv)

    def relaxation(self, p0, a, maxtime=None, k=None, ncv=None):
        r"""Simulates a perturbation-relaxation experiment.

        In perturbation-relaxation experiments such as temperature-jump, pH-jump, pressure jump or rapid mixing
        experiments, an ensemble of molecules is initially prepared in an off-equilibrium distribution and the
        expectation value of some experimental observable is then followed over time as the ensemble relaxes towards
        equilibrium.

        In order to simulate such an experiment, first determine the distribution of states at which the experiment is
        started, :math:`p_0` and compute the mean values of your experimental observable :math:`a` by MSM state:

        .. math::

            a_i = \frac{1}{N_i} \sum_{x_t \in S_i} f(x_t)

        where :math:`S_i` is the set of configurations belonging to MSM state :math:`i` and :math:`f()` is a function
        that computes the experimental observable of interest for configuration :math:`x_t`.

        Then the accurate (i.e. without statistical error) time-dependent expectation value of :math:`f(x_t)` given the
        Markov model is computed by relaxation(p0, a). This is done by evaluating the equation

        .. math::

            E_a(k\tau) = \mathbf{p_0}^{\top} \mathbf{P(\tau)}^k \mathbf{a}

        where :math:`E` stands for the expectation value that relaxes to its equilibrium value that is identical
        to expectation(a), :math:`\mathbf{P(\tau)}` is the transition matrix at lag time :math:`\tau`,
        :math:`\boldsymbol{\pi}` is the equilibrium distribution of :math:`\mathbf{P}`, and :math:`k` is the time index.

        Note that instead of using this method you could generate many synthetic trajectory from the MSM
        with starting points drawn from the initial distribution and then estimating the
        time-dependent expectation value by an ensemble average. However, there is no reason to do this because the
        present method does that calculation without any sampling, and only in the limit of an infinitely many
        trajectories the two results will agree exactly. The relaxation function computed by the present method still
        has statistical uncertainty from the fact that the underlying MSM transition matrix has statistical uncertainty
        when being estimated from data, but there is no additional (and unnecessary) uncertainty due to synthetic
        trajectory generation.

        Parameters
        ----------
        p0 : (n,) ndarray
            Initial distribution for a relaxation experiment
        a : (n,) ndarray
            Observable, represented as vector on state space
        maxtime : int or float, optional
            Maximum time (in units of the input trajectory time step) until which the correlation function will be
            evaluated. Internally, the correlation function can only be computed in integer multiples of the
            Markov model lag time, and therefore the actual last time point will be computed at
            :math:`\mathrm{ceil}(\mathrm{maxtime} / \tau)`.
            By default (None), the maxtime will be set equal to the 5 times the slowest relaxation time of the MSM,
            because after this time the signal is constant.
        k : int (optional)
            Number of eigenvalues and eigenvectors to use for computation
        ncv : int (optional)
            Only relevant for sparse matrices and large lag times, where the relaxation will be computes using an
            eigenvalue decomposition.
            The number of Lanczos vectors generated, `ncv` must be greater than k; it is recommended that ncv > 2*k

        Returns
        -------
        times : ndarray (N)
            Time points (in units of the input trajectory time step) at which the relaxation has been computed
        res : ndarray
            Array of expectation value at given times

        """
        # input checking is done in low-level API
        # compute number of tau steps
        if maxtime is None:
            # by default, use five times the longest relaxation time, because then we have relaxed to equilibrium.
            maxtime = 5 * self.timescales()[0]
        kmax = int(ceil(float(maxtime) / self._timeunit_model.dt))
        steps = _np.array(list(range(kmax)), dtype=int)
        # compute relaxation function
        from msmtools.analysis import relaxation as _relaxation
        # TODO: this could be improved. If we have already done an eigenvalue decomposition, we could provide it.
        # TODO: for this, the correlation function must accept already-available eigenvalue decompositions.
        res = _relaxation(self.transition_matrix, p0, a, times=steps, k=k, ncv=ncv)
        # return times scaled by tau
        times = self._timeunit_model.dt * steps
        return times, res

    def fingerprint_relaxation(self, p0, a, k=None, ncv=None):
        r"""Dynamical fingerprint for perturbation/relaxation experiment.

        Parameters
        ----------
        p0 : (n,) ndarray
            Initial distribution for a relaxation experiment
        a : (n,) ndarray
            Observable, represented as vector on state space
        k : int, optional
            Number of eigenvalues and eigenvectors to use for computation
        ncv : int, optional
            Only relevant for sparse matrices and large lag times, where the relaxation will be computes using an
            eigenvalue decomposition. The number of Lanczos vectors generated, `ncv` must be greater than k;
            it is recommended that ncv > 2*k

        Returns
        -------
        timescales : (k,) ndarray
            Time-scales (in units of the input trajectory time step) of the transition matrix
        amplitudes : (k,) ndarray
            Amplitudes for the relaxation experiment

        References
        ----------
        Spectral densities are commonly used in spectroscopy. Dynamical
        fingerprints are a useful representation for computational
        spectroscopy results and have been introduced in [NDD11]_.

        .. [NDD11] Noe, F, S Doose, I Daidone, M Loellmann, M Sauer, J D
            Chodera and J Smith. 2010. Dynamical fingerprints for probing
            individual relaxation processes in biomolecular dynamics with
            simulations and kinetic experiments. PNAS 108 (12): 4822-4827.

        """
        # input checking is done in low-level API
        # TODO: this could be improved. If we have already done an eigenvalue decomposition, we could provide it.
        # TODO: for this, the correlation function must accept already-available eigenvalue decompositions.
        from msmtools.analysis import fingerprint_relaxation as _fr
        return _fr(self.transition_matrix, p0, a, tau=self._timeunit_model.dt, k=k, ncv=ncv)

    ################################################################################
    # pcca
    ################################################################################

    def _assert_metastable(self):
        """ Tests if pcca object is available, or else raises a ValueError.

        """
        try:
            if not self._metastable_computed:
                raise ValueError('Metastable decomposition has not yet been computed. Please call pcca(m) first.')
        except AttributeError:
            raise ValueError('Metastable decomposition has not yet been computed. Please call pcca(m) first.')

    def pcca(self, m):
        r""" Runs PCCA++ [1]_ to compute a metastable decomposition of MSM states

        After calling this method you can access :func:`metastable_memberships`,
        :func:`metastable_distributions`, :func:`metastable_sets` and
        :func:`metastable_assignments`.

        Parameters
        ----------
        m : int
            Number of metastable sets

        Returns
        -------
        pcca_obj : :class:`PCCA <pyemma.msm.PCCA>`
            An object containing all PCCA quantities. However, you can also
            ignore this return value and instead retrieve the quantities of
            your interest with the following MSM functions: :func:`metastable_memberships`,
            :func:`metastable_distributions`, :func:`metastable_sets` and :func:`metastable_assignments`.

        Notes
        -----
        If you coarse grain with PCCA++, the order of the obtained memberships
        might not be preserved. This also applies for :func:`metastable_memberships`, 
        :func:`metastable_distributions`, :func:`metastable_sets`, :func:`metastable_assignments`

        References
        ----------
        .. [1] Roeblitz, S and M Weber. 2013. Fuzzy spectral clustering by
            PCCA+: application to Markov state models and data
            classification. Advances in Data Analysis and Classification 7
            (2): 147-179

        """
        m = int(m)
        # can we do it?
        if not self.reversible:
            raise ValueError(
                'Cannot compute PCCA for non-reversible matrices. Set reversible=True when constructing the MSM.')

        from msmtools.analysis.api import _pcca_object as PCCA
        # ensure that we have a pcca object with the right number of states
        try:
            # this will except if we don't have a pcca object
            if self._pcca.n_metastable != m:
                # incorrect number of states - recompute
                self._pcca = PCCA(self.transition_matrix, m)
        except AttributeError:
            # didn't have a pcca object yet - compute
            self._pcca = PCCA(self.transition_matrix, m)

        # set metastable properties
        self._metastable_computed = True
        self._metastable_memberships = copy.deepcopy(self._pcca.memberships)
        self._metastable_distributions = copy.deepcopy(self._pcca.output_probabilities)
        self._metastable_sets = copy.deepcopy(self._pcca.metastable_sets)
        self._metastable_assignments = copy.deepcopy(self._pcca.metastable_assignment)

        return self._pcca

    @property
    def metastable_memberships(self):
        r""" Probabilities of MSM states to belong to a metastable state by PCCA++

        Computes the memberships of active set states to metastable sets with
        the PCCA++ method [1]_.

        :func:`pcca` needs to be called first to make this attribute available.

        Returns
        -------
        M : ndarray((n,m))
            A matrix containing the probability or membership of each state to be
            assigned to each metastable set, i.e. p(metastable | state).
            The row sums of M are 1.

        See also
        --------
        pcca
            to compute the metastable decomposition

        References
        ----------
        .. [1] Roeblitz, S and M Weber. 2013. Fuzzy spectral clustering by
            PCCA+: application to Markov state models and data
            classification. Advances in Data Analysis and Classification 7
            (2): 147-179

        """
        # are we ready?
        self._assert_metastable()
        return self._metastable_memberships

    @property
    def metastable_distributions(self):
        r""" Probability of metastable states to visit an MSM state by PCCA++

        Computes the probability distributions of active set states within
        each metastable set by combining the the PCCA++ method [1]_ with
        Bayesian inversion as described in [2]_.

        :func:`pcca` needs to be called first to make this attribute available.

        Returns
        -------
        p_out : ndarray (m,n)
            A matrix containing the probability distribution of each active set
            state, given that we are in one of the m metastable sets,
            i.e. p(state | metastable). The row sums of p_out are 1.

        See also
        --------
        pcca
            to compute the metastable decomposition

        References
        ----------
        .. [1] Roeblitz, S and M Weber. 2013. Fuzzy spectral clustering by
            PCCA+: application to Markov state models and data classification.
            Advances in Data Analysis and Classification 7, 147-179.
        .. [2] F. Noe, H. Wu, J.-H. Prinz and N. Plattner. 2013.
            Projected and hidden Markov models for calculating kinetics and
            metastable states of complex molecules J. Chem. Phys. 139, 184114.

        """
        # are we ready?
        self._assert_metastable()
        return self._metastable_distributions

    @property
    def metastable_sets(self):
        """ Metastable sets using PCCA++

        Computes the metastable sets of active set states within each
        metastable set using the PCCA++ method [1]_. :func:`pcca` needs
        to be called first to make this attribute available.

        This is only recommended for visualization purposes. You *cannot*
        compute any actual quantity of the coarse-grained kinetics without
        employing the fuzzy memberships!

        Returns
        -------
        sets : list of ndarray
            A list of length equal to metastable states. Each element is an
            array with microstate indexes contained in it

        See also
        --------
        pcca
            to compute the metastable decomposition

        References
        ----------
        .. [1] Roeblitz, S and M Weber. 2013. Fuzzy spectral clustering by
            PCCA+: application to Markov state models and data
            classification. Advances in Data Analysis and Classification 7
            (2): 147-179

        """
        # are we ready?
        self._assert_metastable()
        return self._metastable_sets

    @property
    def metastable_assignments(self):
        """ Assignment of states to metastable sets using PCCA++

        Computes the assignment to metastable sets for active set states using
        the PCCA++ method [1]_. :func:`pcca` needs to be called first to make
        this attribute available.

        This is only recommended for visualization purposes. You *cannot* compute
        any actual quantity of the coarse-grained kinetics without employing the
        fuzzy memberships!

        Returns
        -------
        assignments : ndarray (n,)
            For each MSM state, the metastable state it is located in.

        See also
        --------
        pcca
            to compute the metastable decomposition

        References
        ----------
        .. [1] Roeblitz, S and M Weber. 2013. Fuzzy spectral clustering by
            PCCA+: application to Markov state models and data
            classification. Advances in Data Analysis and Classification 7
            (2): 147-179

        """
        # are we ready?
        self._assert_metastable()
        return self._metastable_assignments

    def simulate(self,  N, start=None, stop=None, dt=1):
        """
        Generates a realization of the Markov Model

        Parameters
        ----------
        N : int
            trajectory length in steps of the lag time
        start : int, optional, default = None
            starting hidden state. If not given, will sample from the stationary
            distribution of the hidden transition matrix.
        stop : int or int-array-like, optional, default = None
            stopping hidden set. If given, the trajectory will be stopped before
            N steps once a hidden state of the stop set is reached
        dt : int
            trajectory will be saved every dt time steps.
            Internally, the dt'th power of P is taken to ensure a more efficient simulation.


        Returns
        -------
        htraj: (N/dt, ) ndarray
            The state trajectory with length N/dt
        """
        import msmtools.generation as msmgen
        return msmgen.generate_traj(self.transition_matrix,  N, start=start, stop=stop, dt=dt)<|MERGE_RESOLUTION|>--- conflicted
+++ resolved
@@ -176,21 +176,7 @@
             from scipy.sparse import issparse
             self.sparse = issparse(self._P)
 
-<<<<<<< HEAD
-    def __eq__(self, other):
-        if not isinstance(other, MSM):
-            return False
-        return (np.allclose(self.transition_matrix, other.transition_matrix) and
-                self.sparse == other.sparse and self.neig == other.neig and
-                self.reversible == other.reversible and
-                self.timestep_model == other.timestep_model)
-
-    ################################################################################
-    # Basic attributes
-    ################################################################################
-=======
         # TODO: if spectral decomp etc. already has been computed, reset its state.
->>>>>>> 54e69d33
 
     @property
     @alias('is_reversible')
