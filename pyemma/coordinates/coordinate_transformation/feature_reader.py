__author__ = 'noe'

import mdtraj
import numpy as np


class FeatureReader:

    """
    Reads features from MD data
    """

    def __init__(self, trajectories, topologyfile, featurizer):
        """
        Constructs a feature reader

        :param trajectories:
            list of trajectory files

        :param structurefile:
            structure file (e.g. pdb)

        """
        # files
        self.trajfiles = trajectories
        self.topfile = topologyfile
        self.featurizer = featurizer

        # lengths
        self.lengths = []
        self.totlength = 0

        # iteration
        self.mditer = None
        # current lag time
        self.curr_lag = 0
        # time lagged iterator
        self.mditer2 = None
        self.curr_itraj = 0

        # cache size
        self.chunksize = 10000
        self.in_memory = False
        self.Y = None
        # basic statistics
        for traj in trajectories:
            print "determing length of traj '%s'..." % traj
            sum_frames = sum(t.n_frames for t in
                             mdtraj.iterload(traj, top=self.topfile,
                                             chunk=self.chunksize))
            print "finished"
            self.lengths.append(sum_frames)

        print "len of trajectories:", self.lengths
        self.totlength = np.sum(self.lengths)

        # load first trajectory
        self.curr_traj = mdtraj.open(trajectories[0])

    def describe(self):
        return "Feature reader, features = ", self.featurizer.describe()

    def set_chunksize(self, size):
        self.chunksize = size

    def operate_in_memory(self):
        """
        If called, the output will be stored in memory
        :return:
        """
        self.in_memory = True
        # output data
        self.Y = [np.zeros((self.trajectory_length(itraj), self.dimension())) for itraj in range(0,self.number_of_trajectories())]

    def parametrize(self):
        if self.in_memory:
            self.map_to_memory()

    def number_of_trajectories(self):
        """
        Returns the number of trajectories

        :return:
            number of trajectories
        """
        return len(self.trajfiles)

    def trajectory_length(self, itraj):
        """
        Returns the length of trajectory

        :param itraj:
            trajectory index

        :return:
            length of trajectory
        """
        return self.lengths[itraj]

    def trajectory_lengths(self):
        return self.lengths

    def n_frames_total(self):
        return self.totlength

    def dimension(self):
        """
        Returns the number of output dimensions

        :return:
        """
        return self.featurizer.dimension()

    def get_memory_per_frame(self):
        """
        Returns the memory requirements per frame, in bytes

        :return:
        """
        return 4 * self.dimension()

    def get_constant_memory(self):
        """
        Returns the constant memory requirements, in bytes

        :return:
        """
        return 0

<<<<<<< HEAD

    def map_to_memory(self):
        self.reset()
        # iterate over trajectories
        last_chunk = False
        itraj = 0
        while not last_chunk:
            last_chunk_in_traj = False
            t = 0
            while not last_chunk_in_traj:
                y = self.next_chunk()
                L = np.shape(y)[0]
                # last chunk in traj?
                last_chunk_in_traj = (t + L >= self.trajectory_length(itraj))
                # last chunk?
                last_chunk = (last_chunk_in_traj and itraj >= self.number_of_trajectories()-1)
                # write
                self.Y[itraj][t:t+L] = y
                # increment time
                t += L
            # increment trajectory
            itraj += 1
=======
    def get(self, itraj, t):
        """
        Returns
        :param itraj:
        :param t:
        :return:
        """
        if (itraj != self.curr_itraj):
            self.curr_traj = mdtraj.load(
                self.trajfiles[itraj], top=self.topfile)
            self.curr_itraj = itraj
        frame = self.curr_traj.slice(t)
        return self.featurizer.map(frame)
>>>>>>> 49d57842

    def reset(self):
        """
        resets the chunk reader
        :return:
        """
        self.curr_itraj = 0
        if len(self.trajfiles) >= 1:
            self.mditer = mdtraj.iterload(self.trajfiles[0],
                                          chunk=self.chunksize, top=self.topfile)

            if self.curr_lag > 0:
                self.mditer2 = mdtraj.iterload(self.trajfiles[0],
                                               chunk=self.chunksize, top=self.topfile)
                # forward iterator
                def consume(iterator, n):
                    '''Advance the iterator n-steps ahead. If n is none, consume entirely.'''
                    import collections
                    import itertools
                    collections.deque(itertools.islice(iterator, n), maxlen=0)

                # for
                try:
                    consume(self.mditer2, self.curr_lag)
                except StopIteration:
                    raise RuntimeError("lag time might be bigger than trajectory length!")

    # TODO: enable iterating over lagged pairs of chunks!
    def next_chunk(self, lag=0):
        """
        gets the next chunk

        :return:
        """
        chunk = self.mditer.next()

        if lag > 0:
            # lag time changed
            self.curr_lag = lag

        if np.max(chunk.time) >= self.trajectory_length(self.curr_itraj) - 1:
            self.mditer.close()
            if self.curr_itraj < len(self.trajfiles) - 1:
                self.curr_itraj += 1
                self.mditer = mdtraj.iterload(
                    self.trajfiles[self.curr_itraj], chunk=self.chunksize, top=self.topfile)
        if self.curr_lag == 0:
            return self.featurizer.map(chunk)
        else:
            chunk2 = self.mditer2.next()
            return self.featurizer.map(chunk, chunk2)<|MERGE_RESOLUTION|>--- conflicted
+++ resolved
@@ -127,7 +127,6 @@
         """
         return 0
 
-<<<<<<< HEAD
 
     def map_to_memory(self):
         self.reset()
@@ -150,21 +149,7 @@
                 t += L
             # increment trajectory
             itraj += 1
-=======
-    def get(self, itraj, t):
-        """
-        Returns
-        :param itraj:
-        :param t:
-        :return:
-        """
-        if (itraj != self.curr_itraj):
-            self.curr_traj = mdtraj.load(
-                self.trajfiles[itraj], top=self.topfile)
-            self.curr_itraj = itraj
-        frame = self.curr_traj.slice(t)
-        return self.featurizer.map(frame)
->>>>>>> 49d57842
+
 
     def reset(self):
         """
