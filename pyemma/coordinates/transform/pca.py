--- conflicted
+++ resolved
@@ -61,7 +61,7 @@
     r""" Principal component analysis."""
     _serialize_version = 0
 
-    def __init__(self, dim=-1, var_cutoff=0.95, mean=None, stride=1, skip=0):
+    def __init__(self, dim=-1, var_cutoff=0.95, mean=None, stride=1):
         r""" Principal component analysis.
 
         Given a sequence of multivariate data :math:`X_t`,
@@ -105,11 +105,7 @@
             raise ValueError('Trying to set both the number of dimension and the subspace variance. Use either or.')
 
         self._model = PCAModel()
-<<<<<<< HEAD
-        self.set_params(dim=dim, var_cutoff=var_cutoff, mean=mean, stride=stride)
-=======
         self.set_params(dim=dim, var_cutoff=var_cutoff, mean=mean, stride=stride, skip=skip)
->>>>>>> 3e634731
 
     def describe(self):
         return "[PCA, output dimension = %i]" % self.dim
