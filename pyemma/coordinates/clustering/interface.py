'''
Created on 18.02.2015

@author: marscher
'''
from pyemma.coordinates.transform.transformer import Transformer
from pyemma.util.log import getLogger
import numpy as np
import os
from pyemma.util.files import mkdir_p

import regspatial

log = getLogger('Clustering')


class AbstractClustering(Transformer):

    """
    provides a common interface for cluster algorithms.
    """

    def __init__(self):
        super(AbstractClustering, self).__init__()
        self.clustercenters = None
        self.dtrajs = []

    def map(self, x):
        """get closest index of point in :attr:`clustercenters` to x."""
<<<<<<< HEAD
        d = self.data_producer.distances(x, self.clustercenters)
        return np.argmin(d, axis=0)
=======
        #d = self.data_producer.distances(x, self.clustercenters)
        dtraj = np.empty(x.shape[0], np.int64)
        regspatial.assign(x.astype(np.float32,order='C',copy=False),self.clustercenters,dtraj,'euclidean')
        return dtraj
>>>>>>> 98d960e6

    def save_dtrajs(self, trajfiles=None, prefix='',
                    output_dir='.',
                    output_format='ascii',
                    extension='.dtraj'):
        """saves calculated discrete trajectories. Filenames are taken from
        given reader. If data comes from memory dtrajs are written to a default
        filename.


        Parameters
        ----------
        trajfiles : list of str (optional)
            names of input trajectory files, will be used generate output files.
        prefix : str
            prepend prefix to filenames.
        output_dir : str
            save files to this directory.
        output_format : str
            if format is 'ascii' dtrajs will be written as csv files, otherwise
            they will be written as NumPy .npy files.
        extension : str
            file extension to append (eg. '.itraj')
        """
        if extension[0] != '.':
            extension = '.' + extension

        # obtain filenames from input (if possible, reader is a featurereader)
        if output_format == 'ascii':
            from pyemma.msm.io import write_discrete_trajectory as write_dtraj
        else:
            from pyemma.msm.io import save_discrete_trajectory as write_dtraj
        import os.path as path

        dtrajs = self.dtrajs  # clustering.dtrajs
        output_files = []

        if trajfiles is not None:  # have filenames available?
            for f in trajfiles:
                p, n = path.split(f)  # path and file
                basename, _ = path.splitext(n)
                if prefix != '':
                    name = "%s_%s%s" % (prefix, basename, extension)
                else:
                    name = "%s%s" % (basename, extension)
                #name = path.join(p, name)
                output_files.append(name)
        else:
            for i in xrange(len(dtrajs)):
                if prefix is not '':
                    name = "%s_%i%s" % (prefix, i, extension)
                else:
                    name = i + extension
                output_files.append(name)

        assert len(dtrajs) == len(output_files)

        if not os.path.exists(output_dir):
            mkdir_p(output_dir)

        for filename, dtraj in zip(output_files, dtrajs):
            dest = path.join(output_dir, filename)
            log.debug('writing dtraj to "%s"' % dest)
            try:
                if path.exists(dest):
                    # TODO: decide what to do if file already exists.
                    log.warn('overwriting existing dtraj "%s"' % dest)
                    pass
                write_dtraj(dest, dtraj)
            except IOError:
                log.exception('Exception during writing dtraj to "%s"' % dest)<|MERGE_RESOLUTION|>--- conflicted
+++ resolved
@@ -27,15 +27,10 @@
 
     def map(self, x):
         """get closest index of point in :attr:`clustercenters` to x."""
-<<<<<<< HEAD
-        d = self.data_producer.distances(x, self.clustercenters)
-        return np.argmin(d, axis=0)
-=======
         #d = self.data_producer.distances(x, self.clustercenters)
         dtraj = np.empty(x.shape[0], np.int64)
         regspatial.assign(x.astype(np.float32,order='C',copy=False),self.clustercenters,dtraj,'euclidean')
         return dtraj
->>>>>>> 98d960e6
 
     def save_dtrajs(self, trajfiles=None, prefix='',
                     output_dir='.',
