--- conflicted
+++ resolved
@@ -33,16 +33,12 @@
 
 class TRAM(_Estimator, _MultiThermModel):
     def __init__(self, lag=1, ground_state=None, count_mode='sliding',
-<<<<<<< HEAD
-                 dt_traj='1 step', maxiter=1000, maxerr=1e-5, err_out=0, lll_out=0):
-=======
                  dt_traj='1 step', maxiter=1000, maxerr=1e-5, callback=None,
                  connectivity = 'summed_count_matrix', 
                  nn=None, N_dtram_accelerations=0,
                  dTRAM_mode=False, direct_space=False,
                  initialization='MBAR', err_out=0, lll_out=0
                  ):
->>>>>>> 6b68f71a
         self.lag = lag
         self.ground_state = ground_state
         self.count_mode = count_mode
@@ -143,33 +139,6 @@
             if self._direct_space:
                 mbar = _mbar_direct
             else:
-<<<<<<< HEAD
-                state_sequence_full = _np.concatenate(
-                    (state_sequence_full, traj[:, :2]), axis=0)
-                bias_energy_sequence_full = _np.concatenate(
-                    (bias_energy_sequence_full, traj[:, 2:]), axis=0)
-        state_sequence_full = _np.ascontiguousarray(state_sequence_full.astype(_np.intc))
-        bias_energy_sequence_full = _np.ascontiguousarray(
-            bias_energy_sequence_full.astype(_np.float64).transpose())
-        state_sequence, bias_energy_sequence = _util.restrict_samples_to_cset(
-            state_sequence_full, bias_energy_sequence_full, self.active_set)
-        
-        # self.test
-        assert _np.all(_np.bincount(state_sequence[:, 1]) == state_counts.sum(axis=0))
-
-
-        # run mbar to generate a good initial guess
-        # f_therm, f, self.biased_conf_energies = _mbar.estimate(
-        #     self.state_counts.sum(axis=1), bias_energy_sequence,
-        #     _np.ascontiguousarray(state_sequence[:, 1]), maxiter=1000, maxerr=1.0E-8)
-
-        # run estimator
-        self.biased_conf_energies, conf_energies, therm_energies, self.log_lagrangian_mult, self.err, self.lll = _tram.estimate(
-            self.count_matrices, state_counts, bias_energy_sequence, _np.ascontiguousarray(state_sequence[:, 1]),
-            maxiter=self.maxiter, maxerr=self.maxerr, err_out=self.err_out, lll_out= self.lll_out,
-            log_lagrangian_mult=self.log_lagrangian_mult,
-            biased_conf_energies=self.biased_conf_energies)
-=======
                 mbar = _mbar
             self.conf_state_sequence_full = tramtrajs_full[:,1]
             self.conf_state_sequence_full = _np.require(self.conf_state_sequence_full, dtype=_np.intc, requirements=['C', 'A'])
@@ -195,17 +164,12 @@
             lll_out = self.lll_out,
             callback = self.call_back,
             N_dtram_accelerations = self.N_dtram_accelerations)
->>>>>>> 6b68f71a
 
         # compute models
         scratch_M = _np.zeros(shape=conf_energies.shape, dtype=_np.float64)
         fmsms = [_tram.estimate_transition_matrix(
             self.log_lagrangian_mult, self.biased_conf_energies,
-<<<<<<< HEAD
-            self.count_matrices, scratch_M, K) for K in range(self.nthermo)]
-=======
             self.count_matrices, None, K) for K in range(self.nthermo)]
->>>>>>> 6b68f71a
         self.model_active_set = [_largest_connected_set(msm, directed=False) for msm in fmsms]
         fmsms = [_np.ascontiguousarray(
             (msm[lcc, :])[:, lcc]) for msm, lcc in zip(fmsms, self.model_active_set)]
