--- conflicted
+++ resolved
@@ -271,11 +271,7 @@
                 callback=_ConvergenceProgressIndicatorCallBack(
                     self, 'TRAM', self.maxiter, self.maxerr),
                 N_dtram_accelerations=self.N_dtram_accelerations)
-<<<<<<< HEAD
-        self._progress_force_finish(stage='TRAM', description='')
-=======
         self._progress_force_finish(stage='TRAM', description='TRAM')
->>>>>>> 1f8b2d58
         self.btrajs = btrajs
 
         # compute models
