__author__ = 'wehmeyer, mey, paul'

import numpy as _np
from six.moves import range
from pyemma._base.estimator import Estimator as _Estimator
from pyemma.thermo.models.multi_therm import MultiThermModel as _MultiThermModel
from pyemma.msm import MSM as _MSM
from pyemma.util import types as _types
from msmtools.estimation import largest_connected_set as _largest_connected_set
import sys
try:
    from thermotools import tram as _tram
<<<<<<< HEAD
    from thermotools import tram_direct as _tram_direct
=======
>>>>>>> 7a312026
    from thermotools import mbar as _mbar
    from thermotools import util as _util
except ImportError:
    pass

class TRAM(_Estimator, _MultiThermModel):
    def __init__(self, lag=1, ground_state=None, count_mode='sliding',
                 dt_traj='1 step', maxiter=1000, maxerr=1e-5, call_back=None):
        self.lag = lag
        self.ground_state = ground_state
        self.count_mode = count_mode
        self.dt_traj = dt_traj
        self.maxiter = maxiter
        self.maxerr = maxerr
        # set cset variable
        self.model_active_set = None
        # set iteration variables
        self.biased_conf_energies = None
        self.log_lagrangian_mult = None
        self.call_back = call_back
        self.initialization = 'MBAR'

    def _estimate(self, trajs):
        """
        Parameters
        ----------
        trajs : ndarray(X, 2+T) or list of ndarray(X_i, 2+T)
            Thermodynamic trajectories. Each trajectory is a (X_i, 2+T)-array
            with X_i time steps. The first column is the thermodynamic state
            index, the second column is the configuration state index.
        """
        # format input if needed
        if isinstance(trajs, _np.ndarray):
            trajs = [trajs]
        # validate input
        assert _types.is_list(trajs)
        for ttraj in trajs:
            _types.assert_array(ttraj, ndim=2, kind='f')
            assert _np.shape(ttraj)[1] > 2 # TODO: make strict test
            
        # find dimensions
        self.nstates_full = int(max(_np.max(ttraj[:, 1]) for ttraj in trajs))+1
        self.nthermo = int(max(_np.max(ttraj[:, 0]) for ttraj in trajs))+1
        #print 'M,T:', self.nstates_full, self.nthermo

        # find state visits and dimensions
        self.state_counts_full = _util.state_counts(trajs)
        self.nstates_full = self.state_counts_full.shape[1]
        self.nthermo = self.state_counts_full.shape[0]

        # count matrices
        self.count_matrices_full = _util.count_matrices(
            [_np.ascontiguousarray(t[:, :2]).astype(_np.intc) for t in trajs], self.lag,
            sliding=self.count_mode, sparse_return=False, nstates=self.nstates_full)

        # restrict to connected set
        C_sum = self.count_matrices_full.sum(axis=0)
        # TODO: report fraction of lost counts
        cset = _largest_connected_set(C_sum, directed=True)
        self.active_set = cset
        # correct counts
        self.count_matrices = self.count_matrices_full[:, cset[:, _np.newaxis], cset]
        self.count_matrices = _np.require(self.count_matrices, dtype=_np.intc ,requirements=['C', 'A'])
        state_counts = self.state_counts_full[:, cset]
        state_counts = _np.require(state_counts, dtype=_np.intc, requirements=['C', 'A'])
        # create flat bias energy arrays
        state_sequence_full = None
        bias_energy_sequence_full = None
        for traj in trajs:
            if state_sequence_full is None and bias_energy_sequence_full is None:
                state_sequence_full = traj[:, :2]
                bias_energy_sequence_full = traj[:, 2:]
            else:
                state_sequence_full = _np.concatenate(
                    (state_sequence_full, traj[:, :2]), axis=0)
                bias_energy_sequence_full = _np.concatenate(
                    (bias_energy_sequence_full, traj[:, 2:]), axis=0)
        state_sequence_full = _np.ascontiguousarray(state_sequence_full.astype(_np.intc))
        bias_energy_sequence_full = _np.ascontiguousarray(
            bias_energy_sequence_full.astype(_np.float64).transpose())
        state_sequence, bias_energy_sequence = _util.restrict_samples_to_cset(
            state_sequence_full, bias_energy_sequence_full, self.active_set)
        
        # self-test
        assert _np.all(_np.bincount(state_sequence[:, 1]) == state_counts.sum(axis=0))
        assert _np.all(_np.bincount(state_sequence[:, 0]) == state_counts.sum(axis=1))
        assert _np.all(state_counts >= _np.maximum(self.count_matrices.sum(axis=1), self.count_matrices.sum(axis=2)))

        # initialize with MBAR
        if self.initialization == 'MBAR' and self.biased_conf_energies is None:
            # run MBAR for a few steps
            print >>sys.stderr, 'running MBAR'
            self.mbar_result  = _mbar.estimate(state_counts.sum(axis=1), bias_energy_sequence,
                                               _np.ascontiguousarray(state_sequence[:, 1]),
                                               maxiter=100, maxerr=1.0E-8)
            therm_energies, _, mbar_biased_conf_energies = self.mbar_result
            self.biased_conf_energies = mbar_biased_conf_energies
            print 'therm energies:', therm_energies
            print 'done'
            
            # adapt the Lagrange multiplers to this result
            if False:
                log_lagrangian_mult = _np.zeros(shape=state_counts.shape, dtype=_np.float64)
                scratch_M = _np.zeros(shape=state_counts.shape[1], dtype=_np.float64)
                _tram.init_lagrangian_mult(self.count_matrices, log_lagrangian_mult)
                new_log_lagrangian_mult = log_lagrangian_mult.copy()
                print 'initializing Lagrange multipliers'
                for _m in range(1000):
                        _tram.update_lagrangian_mult(log_lagrangian_mult, mbar_biased_conf_energies, self.count_matrices,
                        state_counts, scratch_M, new_log_lagrangian_mult)
                        nz = _np.where(_np.logical_and(new_log_lagrangian_mult>-30,
                                                       log_lagrangian_mult>-30))
                        if _np.max(_np.abs(new_log_lagrangian_mult[nz] - log_lagrangian_mult[nz])) < self.maxerr:
                            break
                        log_lagrangian_mult[:] = new_log_lagrangian_mult
                self.log_lagrangian_mult = new_log_lagrangian_mult
                print 'done'


        # run mbar to generate a good initial guess
        f_therm, f, self.biased_conf_energies = estimate(
            self.state_counts.sum(axis=1), bias_energy_sequence,
            _np.ascontiguousarray(state_sequence[:, 1]), maxiter=1000, maxerr=1.0E-8)

        # run estimator
        self.biased_conf_energies, conf_energies, therm_energies, self.log_lagrangian_mult = _tram_direct.estimate(
            self.count_matrices, state_counts, bias_energy_sequence, _np.ascontiguousarray(state_sequence[:, 1]),
            maxiter=self.maxiter, maxerr=self.maxerr,
            log_lagrangian_mult=self.log_lagrangian_mult,
            biased_conf_energies=self.biased_conf_energies,
            call_back=self.call_back)

        self.state_counts = state_counts # debug
        #return self # debug
        # compute models
        fmsms = [_tram.estimate_transition_matrix(
            self.log_lagrangian_mult, self.biased_conf_energies,
            self.count_matrices, None, K) for K in range(self.nthermo)]
        self.model_active_set = [_largest_connected_set(msm, directed=False) for msm in fmsms]
        fmsms = [_np.ascontiguousarray(
            (msm[lcc, :])[:, lcc]) for msm, lcc in zip(fmsms, self.model_active_set)]
        models = [_MSM(msm) for msm in fmsms]

        # set model parameters to self
        self.set_model_params(models=models, f_therm=therm_energies, f=conf_energies)
        # done, return estimator (+model?)
        return self

    def log_likelihood(self):
        raise Exception('not implemented')
        #return (self.state_counts * (
        #    self.f_therm[:, _np.newaxis] - self.b_K_i - self.f[_np.newaxis, :])).sum()<|MERGE_RESOLUTION|>--- conflicted
+++ resolved
@@ -10,10 +10,7 @@
 import sys
 try:
     from thermotools import tram as _tram
-<<<<<<< HEAD
     from thermotools import tram_direct as _tram_direct
-=======
->>>>>>> 7a312026
     from thermotools import mbar as _mbar
     from thermotools import util as _util
 except ImportError:
